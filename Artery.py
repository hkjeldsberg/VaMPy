--- conflicted
+++ resolved
@@ -149,7 +149,7 @@
     eval_dict = {}
     rel_path = path.join(path.dirname(path.abspath(__file__)), mesh_path.split(".")[0] + \
                         "_probe_point")
-    # FIXME: Commet in after fixing fenicstools compability for FEniCS 2018.1
+    # FIXME: Comment in after fixing fenicstools compability for FEniCS 2018.1
     #probe_points = np.load(rel_path)
 
     # Store points file in checkpoint
@@ -267,14 +267,11 @@
 
     if MPI.rank(MPI.comm_world) == 0 and tstep % 10 == 0:
         print("Sum of Q_out = {:0.4f} Q_in = {:0.4f}".format(sum(Q_outs), Q_in))
-<<<<<<< HEAD
         for i, out_id in enumerate(id_out):
             print(("({:d}) New pressure {:0.4f}").format(out_id, NS_expressions[out_id].p))
         for i, out_id in enumerate(id_out):
             print(("({:d}) area ratio {:0.4f}, ideal: {:0.4f} actual:" + \
                   " {:0.4f}").format(out_id, area_ratio[i], Q_ideals[i], Q_outs[i]))
-=======
->>>>>>> 43585d86
         print()
 
     # FIXME: Comment in with fenicstools is compatible

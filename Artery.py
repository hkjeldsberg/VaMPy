import json
import pickle
<<<<<<< HEAD
from os import path, makedirs
=======
from os import makedirs
>>>>>>> 736450d3

import numpy as np
from Womersley import make_womersley_bcs, compute_boundary_geometry_acrn
from fenicstools import Probes

from oasis.problems.NSfracStep import *

set_log_level(50)


def problem_parameters(commandline_kwargs, NS_parameters, NS_expressions, **NS_namespace):
    if "restart_folder" in commandline_kwargs.keys():
        restart_folder = commandline_kwargs["restart_folder"]
        f = open(path.join(restart_folder, 'params.dat'), 'r')
        NS_parameters.update(pickle.load(f))
        NS_parameters['restart_folder'] = restart_folder
    else:
        # Override some problem specific parameters
        # parameters are in mm and ms
        NS_parameters.update(
            # Fluid parameters
            nu=3.3018e-3,  # Viscosity
            # Geometry parameters
            id_in=[],  # Inlet boundary ID
            id_out=[],  # Outlet boundary IDs
            area_ratio=[],
            # Simulation parameters
            T=951 * 2,  # Run simulation for 2 cardiac cycles
            dt=0.0951,  # 10 000 steps per cycle
            no_of_cycles=2,
            dump_stats=100,
            store_data=5,
            store_data_tstep=10000,  # Start storing data at 2nd cycle
            save_step=10000,
            checkpoint=500,
            print_intermediate_info=100,
            folder="results_artery",
            mesh_path=commandline_kwargs["mesh_path"],
            # Solver parameters
            velocity_degree=1,
            use_krylov_solvers=True,
            krylov_solvers=dict(monitor_convergence=False)
        )

    mesh_file = NS_parameters["mesh_path"].split("/")[-1]
    case_name = mesh_file.split(".")[0]
    NS_parameters["folder"] = path.join(NS_parameters["folder"], case_name)


def mesh(mesh_path, **NS_namespace):
    # Read mesh
    return Mesh(mesh_path)


<<<<<<< HEAD
def create_bcs(t, NS_expressions, V, Q, area_ratio, mesh, mesh_path, nu, id_in, id_out, pressure_degree, **NS_namespace):
=======
def create_bcs(t, NS_expressions, V, Q, area_ratio, mesh, mesh_path, nu, id_in, id_out, pressure_degree,
               **NS_namespace):
>>>>>>> 736450d3
    # Mesh function
    boundary = MeshFunction("size_t", mesh, mesh.geometry().dim() - 1, mesh.domains())

<<<<<<< HEAD
    # Read case parameters
    info_path = mesh_path.split(".")[0] + ".json"
    with open(info_path) as f:
        info = json.load(f)

    # Extract flow split ratios and inlet/outlet IDs
    id_info = info['idFileLine'].split()
    id_in.append(int(id_info[1]))
    id_out[:] = [int(p) for p in id_info[2].split(",")]
    Q_mean = float(id_info[3])
    area_ratio[:] = [float(p) for p in info['areaRatioLine'].split()[-1].split(",")]
=======
    # Extract flow split ratios
    info = open(mesh_path.split(".")[0] + ".txt", "r").readlines()
    for line in info:
        if "idFileLine" in line:
            _, _, id_in_, id_out_, Q_mean = line.split()
            id_in.append(int(id_in_))
            id_out[:] = [int(p) for p in id_out_.split(",")]
            Q_mean = float(Q_mean)
        elif "areaRatioLine" in line:
            area_ratio[:] = [float(p) for p in line.split()[-1].split(",")]
>>>>>>> 736450d3

    # Womersley boundary condition at inlet
    t_values, Q_ = np.load(path.join(path.dirname(path.abspath(__file__)), "ICA_values"))
    Q_values = Q_mean * Q_
    t_values *= 1000
    tmp_a, tmp_c, tmp_r, tmp_n = compute_boundary_geometry_acrn(mesh, id_in[0], boundary)
    inlet = make_womersley_bcs(t_values, Q_values, mesh, nu, tmp_a, tmp_c, tmp_r, tmp_n, V.ufl_element())
    NS_expressions["inlet"] = inlet

    # Set start time equal to t_0
    for uc in inlet:
        uc.set_t(t)

    # Create pressure boundary condition
    area_out = []
    for i, ind in enumerate(id_out):
        dsi = ds(ind, domain=mesh, subdomain_data=boundary)
        area_out.append(assemble(Constant(1.0, name="one") * dsi))

    bc_p = []
    print("Initial pressure:")
    for i, ID in enumerate(id_out):
        p_initial = area_out[i] / sum(area_out)
        outflow = Expression("p", p=p_initial, degree=pressure_degree)
        bc = DirichletBC(Q, outflow, boundary, ID)
        bc_p.append(bc)
        NS_expressions[ID] = outflow
        print(ID, p_initial)

    # No slip condition at wall
    wall = Constant(0.0)

    # Create Boundary conditions for the velocity
    bc_wall = DirichletBC(V, wall, boundary, 0)
    bc_inlet = [DirichletBC(V, inlet[i], boundary, id_in[0]) for i in range(3)]

    # Return boundary conditions in dictionary
    return dict(u0=[bc_inlet[0], bc_wall],
                u1=[bc_inlet[1], bc_wall],
                u2=[bc_inlet[2], bc_wall],
                p=bc_p)


def get_file_paths(folder):
    # Create folder where data and solutions (velocity, mesh, pressure) is stored
    common_path = path.join(folder, "VTK")
    if MPI.rank(MPI.comm_world) == 0:
        if not path.exists(common_path):
            makedirs(common_path)

    file_p = path.join(common_path, "p.h5")
    file_u = [path.join(common_path, "u{}.h5".format(i)) for i in range(3)]
    file_mesh = path.join(common_path, "mesh.h5")
    files = {"u": file_u, "p": file_p, "mesh": file_mesh}

    return files


def pre_solve_hook(mesh, V, Q, newfolder, mesh_path, restart_folder, **NS_namespace):
    # Create point for evaluation
    boundary = MeshFunction("size_t", mesh, 2, mesh.domains())
    n = FacetNormal(mesh)
    eval_dict = {}
    rel_path = mesh_path.split(".")[0] + "_probe_point"
<<<<<<< HEAD
    probe_points = np.load(rel_path, allow_pickle=True)
=======
    probe_points = np.load(rel_path, encoding='latin1', fix_imports=True, allow_pickle=True)
>>>>>>> 736450d3

    # Store points file in checkpoint
    if MPI.rank(MPI.comm_world) == 0:
        probe_points.dump(path.join(newfolder, "Checkpoint", "points"))

    eval_dict["centerline_u_x_probes"] = Probes(probe_points.flatten(), V)
    eval_dict["centerline_u_y_probes"] = Probes(probe_points.flatten(), V)
    eval_dict["centerline_u_z_probes"] = Probes(probe_points.flatten(), V)
    eval_dict["centerline_p_probes"] = Probes(probe_points.flatten(), Q)

    if restart_folder is None:
        # Get files to store results
        files = get_file_paths(newfolder)
        NS_parameters.update(dict(files=files))
    else:
        files = NS_namespace["files"]

    # Save mesh as HDF5 file
    with HDF5File(MPI.comm_world, files["mesh"], "w") as mesh_file:
        mesh_file.write(mesh, "mesh")

    return dict(eval_dict=eval_dict, boundary=boundary, n=n)


def temporal_hook(u_, p_, mesh, tstep, dump_stats, eval_dict, newfolder, id_in, id_out, boundary, n, store_data,
                  NS_parameters, NS_expressions, area_ratio, t, store_data_tstep, **NS_namespace):
    # Update boundary condition
    for uc in NS_expressions["inlet"]:
        uc.set_t(t)

    # Compute flux and update pressure condition
    if tstep > 2 and tstep % 1 == 0:
        Q_ideals, Q_in, Q_outs = update_pressure_condition(NS_expressions, area_ratio, boundary, id_in, id_out, mesh, n,
                                                           tstep, u_)

    if MPI.rank(MPI.comm_world) == 0 and tstep % 10 == 0:
        print("=" * 10, tstep, "=" * 10)
        print("Sum of Q_out = {:0.4f} Q_in = {:0.4f}".format(sum(Q_outs), Q_in))
        for i, out_id in enumerate(id_out):
            print(("({:d}) New pressure {:0.4f}").format(out_id, NS_expressions[out_id].p))
        for i, out_id in enumerate(id_out):
            print(("({:d}) area ratio {:0.4f}, ideal: {:0.4f} actual:" +
                   " {:0.4f}").format(out_id, area_ratio[i], Q_ideals[i], Q_outs[i]))
        print()

    # Sample velocity in points
    eval_dict["centerline_u_x_probes"](u_[0])
    eval_dict["centerline_u_y_probes"](u_[1])
    eval_dict["centerline_u_z_probes"](u_[2])
    eval_dict["centerline_p_probes"](p_)

    # Store sampled velocity
    if tstep % dump_stats == 0:
        filepath = path.join(newfolder, "Stats")
        if MPI.rank(MPI.comm_world) == 0:
            if not path.exists(filepath):
                makedirs(filepath)

        arr_u_x = eval_dict["centerline_u_x_probes"].array()
        arr_u_y = eval_dict["centerline_u_y_probes"].array()
        arr_u_z = eval_dict["centerline_u_z_probes"].array()
        arr_p = eval_dict["centerline_p_probes"].array()

        # Dump stats
        if MPI.rank(MPI.comm_world) == 0:
            arr_u_x.dump(path.join(filepath, "u_x_%s.probes" % str(tstep)))
            arr_u_y.dump(path.join(filepath, "u_y_%s.probes" % str(tstep)))
            arr_u_z.dump(path.join(filepath, "u_z_%s.probes" % str(tstep)))
            arr_p.dump(path.join(filepath, "p_%s.probes" % str(tstep)))

        # Clear stats
        MPI.barrier(MPI.comm_world)
        eval_dict["centerline_u_x_probes"].clear()
        eval_dict["centerline_u_y_probes"].clear()
        eval_dict["centerline_u_z_probes"].clear()
        eval_dict["centerline_p_probes"].clear()

    # Save velocity and pressure
    if tstep % store_data == 0 and tstep >= store_data_tstep:
        # Name functions
        u_[0].rename("u0", "velocity-x")
        u_[1].rename("u1", "velocity-y")
        u_[2].rename("u2", "velocity-z")
        p_.rename("p", "pressure")

        # Get save paths
        files = NS_parameters['files']
        file_mode = "w" if tstep == store_data_tstep else "a"
        p_path = files['p']

        # Save
        viz_p = HDF5File(MPI.comm_world, p_path, file_mode=file_mode)
        viz_p.write(p_, "/pressure", tstep)
        viz_p.close()

        for i in range(3):
            u_path = files['u'][i]
            viz_u = HDF5File(MPI.comm_world, u_path, file_mode=file_mode)
            viz_u.write(u_[i], "/velocity", tstep)
            viz_u.close()


def beta(err, p):
    """
    Adjusted choice of beta from
    Gin and Steinman et al., A Dual-Pressure Boundary Condition doi:10.1115/1.1504446 
    Ramped up to desired value if flow rate error (err) increases

    Args:
        err (float): Flow split error
        p (float): Pressure value

    Returns:
        beta (float): Variable factor in flow split method
    """
    if p < 0:
        if err >= 0.1:
            return 0.5
        else:
            return 1 - 5 * err ** 2
    else:
        if err >= 0.1:
            return 1.5
        else:
            return 1 + 5 * err ** 2


def update_pressure_condition(NS_expressions, area_ratio, boundary, id_in, id_out, mesh, n, tstep, u_):
    """
    Use Gin and Steinman et al., A Dual-Pressure Boundary Condition
    for use in Simulations of Bifurcating Conduits
    as pressure condition
    """
    Q_in = abs(assemble(dot(u_, n) * ds(id_in[0], domain=mesh, subdomain_data=boundary)))
    Q_outs = []
    Q_ideals = []
    for i, out_id in enumerate(id_out):
        Q_out = abs(assemble(dot(u_, n) * ds(out_id, domain=mesh, subdomain_data=boundary)))
        Q_outs.append(Q_out)

        Q_ideal = area_ratio[i] * Q_in
        Q_ideals.append(Q_ideal)

        p_old = NS_expressions[out_id].p

        R_optimal = area_ratio[i]
        R_actual = Q_out / Q_in

        M_err = abs(R_optimal / R_actual)
        R_err = abs(R_optimal - R_actual)

        if p_old < 0:
            E = 1 + R_err / R_optimal
        else:
            E = -1 * (1 + R_err / R_optimal)

        # 1) Linear update to converge first 100 tsteps of first cycle
        delta = (R_optimal - R_actual) / R_optimal
        if tstep < 100:
            h = 0.1
            if p_old > 1 and delta < 0:
                NS_expressions[out_id].p = p_old
            else:
                NS_expressions[out_id].p = p_old * (1 - delta * h)

        # 2) Dual pressure BC
        else:
            if p_old > 2 and delta < 0:
                NS_expressions[out_id].p = p_old
            else:
                NS_expressions[out_id].p = p_old * beta(R_err, p_old) * M_err ** E

    return Q_ideals, Q_in, Q_outs<|MERGE_RESOLUTION|>--- conflicted
+++ resolved
@@ -1,10 +1,6 @@
 import json
 import pickle
-<<<<<<< HEAD
 from os import path, makedirs
-=======
-from os import makedirs
->>>>>>> 736450d3
 
 import numpy as np
 from Womersley import make_womersley_bcs, compute_boundary_geometry_acrn
@@ -59,16 +55,10 @@
     return Mesh(mesh_path)
 
 
-<<<<<<< HEAD
 def create_bcs(t, NS_expressions, V, Q, area_ratio, mesh, mesh_path, nu, id_in, id_out, pressure_degree, **NS_namespace):
-=======
-def create_bcs(t, NS_expressions, V, Q, area_ratio, mesh, mesh_path, nu, id_in, id_out, pressure_degree,
-               **NS_namespace):
->>>>>>> 736450d3
     # Mesh function
     boundary = MeshFunction("size_t", mesh, mesh.geometry().dim() - 1, mesh.domains())
 
-<<<<<<< HEAD
     # Read case parameters
     info_path = mesh_path.split(".")[0] + ".json"
     with open(info_path) as f:
@@ -80,18 +70,6 @@
     id_out[:] = [int(p) for p in id_info[2].split(",")]
     Q_mean = float(id_info[3])
     area_ratio[:] = [float(p) for p in info['areaRatioLine'].split()[-1].split(",")]
-=======
-    # Extract flow split ratios
-    info = open(mesh_path.split(".")[0] + ".txt", "r").readlines()
-    for line in info:
-        if "idFileLine" in line:
-            _, _, id_in_, id_out_, Q_mean = line.split()
-            id_in.append(int(id_in_))
-            id_out[:] = [int(p) for p in id_out_.split(",")]
-            Q_mean = float(Q_mean)
-        elif "areaRatioLine" in line:
-            area_ratio[:] = [float(p) for p in line.split()[-1].split(",")]
->>>>>>> 736450d3
 
     # Womersley boundary condition at inlet
     t_values, Q_ = np.load(path.join(path.dirname(path.abspath(__file__)), "ICA_values"))
@@ -156,11 +134,7 @@
     n = FacetNormal(mesh)
     eval_dict = {}
     rel_path = mesh_path.split(".")[0] + "_probe_point"
-<<<<<<< HEAD
-    probe_points = np.load(rel_path, allow_pickle=True)
-=======
     probe_points = np.load(rel_path, encoding='latin1', fix_imports=True, allow_pickle=True)
->>>>>>> 736450d3
 
     # Store points file in checkpoint
     if MPI.rank(MPI.comm_world) == 0:
